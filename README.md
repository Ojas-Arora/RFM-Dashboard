--- conflicted
+++ resolved
@@ -1,9 +1,5 @@
 ### **RFM Analysis Dashboard 📊**  
 
-<<<<<<< HEAD
-=======
-![InsightSphere RFM](https://source.unsplash.com/1200x600/?data,analytics,marketing)  
->>>>>>> 96f1eb75
 
 **RFM Analysis Dashboard** is a powerful tool designed to analyze customer behavior using **Recency, Frequency, and Monetary (RFM) Analysis**. It helps businesses segment customers based on their purchasing patterns and develop data-driven marketing strategies.  
 
